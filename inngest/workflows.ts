--- conflicted
+++ resolved
@@ -2,20 +2,18 @@
 // inngest/workflows.ts
 
 import { inngest } from "@/lib/inngest/client";
-<<<<<<< HEAD
+
 import { DocumentProcessorServiceClient } from "@google-cloud/documentai";
 import { GoogleAuth } from "google-auth-library";
-=======
->>>>>>> f864d2cc
-import { sbAdmin } from "../lib/db/server";
-import { loadPolicy } from "../lib/policy";
+import { sbAdmin } from "@/lib/db/server";
+import { loadPolicy } from "@/lib/policy";
 import type { CompletePricingPolicy } from "../lib/policy";
 import {
   quarterPage,
   ceilTo5,
   pickTierMultiplier,
   rushMarkup,
-} from "../lib/calc";
+} from "@/lib/calc";
 
 /**
  * ------------ Event data types ------------
