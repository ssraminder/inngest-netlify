/**
 * inngest/index.ts
<<<<<<< HEAD
 * Collect likely Inngest function objects without invoking getConfig at build time.
 * Strategy:
 *  - Collect exports from /inngest/functions and from ./workflows (prefer explicit workflows.functions).
 *  - Filter for likely function objects (function or has getConfig property) WITHOUT calling getConfig.
 *  - Deduplicate by reference (keep first seen).
=======
 * Consolidate runtime function objects from /inngest/functions/* and /inngest/workflows.ts
 * Strategy:
 * 1) Collect functions exported from inngest/functions (fileFns).
 * 2) Prefer an explicit `functions` array exported by ./workflows (workflowFns), if present.
 * 3) Otherwise fall back to collecting workflow exports individually (with safe getConfig.call).
 * 4) Deduplicate by runtime id (keep first seen).
>>>>>>> 339d51aa
 */

import * as fnFiles from "./functions";
import * as workflows from "./workflows";

const isLikelyFn = (v: any) => !!v && (typeof v === "function" || typeof v?.getConfig === "function");

// collect from functions folder (filter conservatively)
const fileFns = Object.values(fnFiles).filter(isLikelyFn) as any[];

<<<<<<< HEAD
// prefer explicit workflows.functions if present
let workflowFns: any[] = [];
if (Array.isArray((workflows as any).functions)) {
  workflowFns = (workflows as any).functions.filter(isLikelyFn);
} else {
  workflowFns = Object.values(workflows).filter(isLikelyFn);
}

// dedupe by reference (no getConfig calls here)
const seen = new Set<any>();
const combined: any[] = [];
for (const fn of [...fileFns, ...workflowFns]) {
  if (!seen.has(fn)) {
    seen.add(fn);
    combined.push(fn);
=======
const fileFns = Object.values(fnFiles).filter(isInngestFunction) as any[];

// Prefer an explicit exported `functions` array from workflows.ts if available
let workflowFns: any[] = [];

if (Array.isArray((workflows as any).functions)) {
  // Use the explicit list, but filter to valid Inngest function objects
  workflowFns = (workflows as any).functions.filter(isInngestFunction);
} else {
  // Fallback: collect named exports that look like Inngest functions
  workflowFns = Object.values(workflows).filter(isInngestFunction);
}

// build map by id to dedupe (keep first seen). Call getConfig with .call(fn)
const seen = new Map<string, any>();
for (const fn of [...fileFns, ...workflowFns]) {
  try {
    const cfg = typeof fn.getConfig === "function" ? fn.getConfig.call(fn) : undefined;
    const id = cfg?.id || cfg?.name || (fn && fn.name) || undefined;
    if (!id) continue;
    if (!seen.has(id)) {
      seen.set(id, fn);
    } else {
      // eslint-disable-next-line no-console
      console.warn(`inngest/index: duplicate function id "${id}" skipped (one already registered)`);
    }
  } catch (err: any) {
    // ignore items that fail to report config; log a short message
    // eslint-disable-next-line no-console
    console.warn("inngest/index: skipping non-conforming export", err?.message || String(err));
>>>>>>> 339d51aa
  }
}

export const functions = combined;<|MERGE_RESOLUTION|>--- conflicted
+++ resolved
@@ -1,19 +1,11 @@
 /**
  * inngest/index.ts
-<<<<<<< HEAD
+ *
  * Collect likely Inngest function objects without invoking getConfig at build time.
  * Strategy:
  *  - Collect exports from /inngest/functions and from ./workflows (prefer explicit workflows.functions).
  *  - Filter for likely function objects (function or has getConfig property) WITHOUT calling getConfig.
  *  - Deduplicate by reference (keep first seen).
-=======
- * Consolidate runtime function objects from /inngest/functions/* and /inngest/workflows.ts
- * Strategy:
- * 1) Collect functions exported from inngest/functions (fileFns).
- * 2) Prefer an explicit `functions` array exported by ./workflows (workflowFns), if present.
- * 3) Otherwise fall back to collecting workflow exports individually (with safe getConfig.call).
- * 4) Deduplicate by runtime id (keep first seen).
->>>>>>> 339d51aa
  */
 
 import * as fnFiles from "./functions";
@@ -24,7 +16,6 @@
 // collect from functions folder (filter conservatively)
 const fileFns = Object.values(fnFiles).filter(isLikelyFn) as any[];
 
-<<<<<<< HEAD
 // prefer explicit workflows.functions if present
 let workflowFns: any[] = [];
 if (Array.isArray((workflows as any).functions)) {
@@ -40,38 +31,6 @@
   if (!seen.has(fn)) {
     seen.add(fn);
     combined.push(fn);
-=======
-const fileFns = Object.values(fnFiles).filter(isInngestFunction) as any[];
-
-// Prefer an explicit exported `functions` array from workflows.ts if available
-let workflowFns: any[] = [];
-
-if (Array.isArray((workflows as any).functions)) {
-  // Use the explicit list, but filter to valid Inngest function objects
-  workflowFns = (workflows as any).functions.filter(isInngestFunction);
-} else {
-  // Fallback: collect named exports that look like Inngest functions
-  workflowFns = Object.values(workflows).filter(isInngestFunction);
-}
-
-// build map by id to dedupe (keep first seen). Call getConfig with .call(fn)
-const seen = new Map<string, any>();
-for (const fn of [...fileFns, ...workflowFns]) {
-  try {
-    const cfg = typeof fn.getConfig === "function" ? fn.getConfig.call(fn) : undefined;
-    const id = cfg?.id || cfg?.name || (fn && fn.name) || undefined;
-    if (!id) continue;
-    if (!seen.has(id)) {
-      seen.set(id, fn);
-    } else {
-      // eslint-disable-next-line no-console
-      console.warn(`inngest/index: duplicate function id "${id}" skipped (one already registered)`);
-    }
-  } catch (err: any) {
-    // ignore items that fail to report config; log a short message
-    // eslint-disable-next-line no-console
-    console.warn("inngest/index: skipping non-conforming export", err?.message || String(err));
->>>>>>> 339d51aa
   }
 }
 
